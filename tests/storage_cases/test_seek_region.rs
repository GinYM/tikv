// Copyright 2018 PingCAP, Inc.
//
// Licensed under the Apache License, Version 2.0 (the "License");
// you may not use this file except in compliance with the License.
// You may obtain a copy of the License at
//
//     http://www.apache.org/licenses/LICENSE-2.0
//
// Unless required by applicable law or agreed to in writing, software
// distributed under the License is distributed on an "AS IS" BASIS,
// See the License for the specific language governing permissions and
// limitations under the License.

<<<<<<< HEAD
use std::sync::mpsc::channel;
=======
#![allow(dead_code)]

>>>>>>> 885cf951
use std::thread;
use std::time::Duration;

use test_raftstore::*;
use tikv::raftstore::coprocessor::RegionInfoAccessor;
use tikv::raftstore::store::SeekRegionResult;
use tikv::storage::engine::RegionInfoProvider;
use tikv::util::collections::HashMap;
use tikv::util::HandyRwLock;

<<<<<<< HEAD
fn test_seek_region_impl<T: Simulator, R: RegionInfoProvider>(
    mut cluster: Cluster<T>,
    region_info_providers: HashMap<u64, R>,
) {
=======
// #[test]
fn test_seek_region() {
    // Prepare
    let mut cluster = new_server_cluster(0, 3);
    cluster.run();

>>>>>>> 885cf951
    for i in 0..15 {
        let i = i + b'0';
        let key = vec![b'k', i];
        let value = vec![b'v', i];
        cluster.must_put(&key, &value);
    }

    let end_keys = vec![
        b"k1".to_vec(),
        b"k3".to_vec(),
        b"k5".to_vec(),
        b"k7".to_vec(),
        b"k9".to_vec(),
        b"".to_vec(),
    ];

    let start_keys = vec![
        b"".to_vec(),
        b"k1".to_vec(),
        b"k3".to_vec(),
        b"k5".to_vec(),
        b"k7".to_vec(),
        b"k9".to_vec(),
    ];

    let mut regions = Vec::new();

    for mut key in end_keys.iter().take(end_keys.len() - 1).map(Vec::clone) {
        let region = cluster.get_region(&key);
        cluster.must_split(&region, &key);

        key[1] -= 1;
        let region = cluster.get_region(&key);
        regions.push(region);
    }
    regions.push(cluster.get_region(b"k9"));

    assert_eq!(regions.len(), end_keys.len());
    assert_eq!(regions.len(), start_keys.len());
    for i in 0..regions.len() {
        assert_eq!(regions[i].start_key, start_keys[i]);
        assert_eq!(regions[i].end_key, end_keys[i]);
    }

    // Wait for raftstore to update regions
    thread::sleep(Duration::from_secs(2));

    for node_id in cluster.get_node_ids() {
        let engine = &region_info_providers[&node_id];

        // Test traverse all regions
        let mut sought_regions = Vec::new();
        let mut key = b"".to_vec();
        loop {
            let res = engine.seek_region(&key, box |_, _| true, 100).unwrap();
            match res {
                SeekRegionResult::Found(region) => {
                    key = region.get_end_key().to_vec();
                    sought_regions.push(region);
                    // Break on the last region
                    if key.is_empty() {
                        break;
                    }
                }
                SeekRegionResult::Ended => break,
                r => panic!("expect getting a region or Ended, but got {:?}", r),
            }
        }
        assert_eq!(sought_regions, regions);

        // Test end_key is exclusive
        let res = engine.seek_region(b"k1", box |_, _| true, 100).unwrap();
        match res {
            SeekRegionResult::Found(region) => {
                assert_eq!(region, regions[1]);
            }
            r => panic!("expect getting a region, but got {:?}", r),
        }

        // Test exactly reaches limit
        let res = engine
            .seek_region(b"", box |r, _| r.get_end_key() == b"k9", 5)
            .unwrap();
        match res {
            SeekRegionResult::Found(region) => {
                assert_eq!(region, regions[4]);
            }
            r => panic!("expect getting a region, but got {:?}", r),
        }

        // Test exactly exceeds limit
        let res = engine
            .seek_region(b"", box |r, _| r.get_end_key() == b"k9", 4)
            .unwrap();
        match res {
            SeekRegionResult::LimitExceeded { next_key } => {
                assert_eq!(&next_key, b"k7");
            }
            r => panic!("expect getting LimitExceeded, but got {:?}", r),
        }

        // Test seek to the end
        let res = engine.seek_region(b"", box |_, _| false, 100).unwrap();
        match res {
            SeekRegionResult::Ended => {}
            r => panic!("expect getting Ended, but got {:?}", r),
        }

        // Test exactly to the end
        let res = engine
            .seek_region(b"", box |r, _| r.get_end_key().is_empty(), 6)
            .unwrap();
        match res {
            SeekRegionResult::Found(region) => {
                assert_eq!(region, regions[5]);
            }
            r => panic!("expect getting a region, but got {:?}", r),
        }

        // Test limit exactly reaches end
        let res = engine.seek_region(b"", box |_, _| false, 6).unwrap();
        match res {
            SeekRegionResult::Ended => {}
            r => panic!("expect getting Ended, but got {:?}", r),
        }

        // Test seek from non-starting key
        let res = engine
            .seek_region(b"k6\xff\xff\xff\xff\xff", box |_, _| true, 1)
            .unwrap();
        match res {
            SeekRegionResult::Found(region) => {
                assert_eq!(region, regions[3]);
            }
            r => panic!("expect getting a region, but got {:?}", r),
        }
        let res = engine
            .seek_region(b"\xff\xff\xff\xff\xff\xff\xff\xff", box |_, _| true, 1)
            .unwrap();
        match res {
            SeekRegionResult::Found(region) => {
                assert_eq!(region, regions[5]);
            }
            r => panic!("expect getting a region, but got {:?}", r),
        }
    }
}

#[test]
fn test_raftkv_seek_region() {
    let mut cluster = new_server_cluster(0, 3);
    cluster.run();

    let mut region_info_providers = HashMap::default();
    for node_id in cluster.get_node_ids() {
        region_info_providers.insert(node_id, cluster.sim.rl().storages[&node_id].clone());
    }

    test_seek_region_impl(cluster, region_info_providers);
}

#[test]
fn test_region_collection_seek_region() {
    let mut cluster = new_node_cluster(0, 3);

    let (tx, rx) = channel();
    cluster
        .sim
        .wl()
        .post_create_coprocessor_host(box move |id, host| {
            let p = RegionInfoAccessor::new(host);
            p.start();
            tx.send((id, p)).unwrap()
        });

    cluster.run();
    let region_info_providers: HashMap<_, _> = rx.try_iter().collect();
    assert_eq!(region_info_providers.len(), 3);

    test_seek_region_impl(cluster, region_info_providers.clone());

    for (_, p) in region_info_providers {
        p.stop();
    }
}<|MERGE_RESOLUTION|>--- conflicted
+++ resolved
@@ -11,12 +11,7 @@
 // See the License for the specific language governing permissions and
 // limitations under the License.
 
-<<<<<<< HEAD
 use std::sync::mpsc::channel;
-=======
-#![allow(dead_code)]
-
->>>>>>> 885cf951
 use std::thread;
 use std::time::Duration;
 
@@ -27,19 +22,10 @@
 use tikv::util::collections::HashMap;
 use tikv::util::HandyRwLock;
 
-<<<<<<< HEAD
 fn test_seek_region_impl<T: Simulator, R: RegionInfoProvider>(
     mut cluster: Cluster<T>,
     region_info_providers: HashMap<u64, R>,
 ) {
-=======
-// #[test]
-fn test_seek_region() {
-    // Prepare
-    let mut cluster = new_server_cluster(0, 3);
-    cluster.run();
-
->>>>>>> 885cf951
     for i in 0..15 {
         let i = i + b'0';
         let key = vec![b'k', i];
@@ -189,19 +175,6 @@
 }
 
 #[test]
-fn test_raftkv_seek_region() {
-    let mut cluster = new_server_cluster(0, 3);
-    cluster.run();
-
-    let mut region_info_providers = HashMap::default();
-    for node_id in cluster.get_node_ids() {
-        region_info_providers.insert(node_id, cluster.sim.rl().storages[&node_id].clone());
-    }
-
-    test_seek_region_impl(cluster, region_info_providers);
-}
-
-#[test]
 fn test_region_collection_seek_region() {
     let mut cluster = new_node_cluster(0, 3);
 
