// Copyright 2016 PingCAP, Inc.
//
// Licensed under the Apache License, Version 2.0 (the "License");
// you may not use this file except in compliance with the License.
// You may obtain a copy of the License at
//
//     http://www.apache.org/licenses/LICENSE-2.0
//
// Unless required by applicable law or agreed to in writing, software
// distributed under the License is distributed on an "AS IS" BASIS,
// See the License for the specific language governing permissions and
// limitations under the License.

use std::path::Path;
use std::sync::{Arc, Mutex, RwLock};

use tempdir::TempDir;

use kvproto::metapb;
use kvproto::raft_cmdpb::*;
use kvproto::raft_serverpb::{self, RaftMessage};
use raft::eraftpb::MessageType;
use raft::SnapshotStatus;

use tikv::config::TiKvConfig;
use tikv::import::SSTImporter;
use tikv::raftstore::coprocessor::CoprocessorHost;
use tikv::raftstore::store::*;
use tikv::raftstore::Result;
use tikv::server::transport::{RaftStoreRouter, ServerRaftStoreRouter};
use tikv::server::Node;
use tikv::util::collections::{HashMap, HashSet};
use tikv::util::worker::{FutureWorker, Worker};

use super::*;

pub struct ChannelTransportCore {
    snap_paths: HashMap<u64, (SnapManager, TempDir)>,
    routers: HashMap<u64, SimulateTransport<ServerRaftStoreRouter>>,
}

pub struct ChannelTransport {
    core: Arc<Mutex<ChannelTransportCore>>,
    buf: HashMap<u64, Vec<RaftMessage>>,
}

impl ChannelTransport {
    pub fn new() -> ChannelTransport {
        ChannelTransport {
            core: Arc::new(Mutex::new(ChannelTransportCore {
                snap_paths: HashMap::default(),
                routers: HashMap::default(),
            })),
            buf: HashMap::default(),
        }
    }
}

impl Clone for ChannelTransport {
    fn clone(&self) -> ChannelTransport {
        ChannelTransport {
            core: self.core.clone(),
            buf: HashMap::default(),
        }
    }
}

impl Transport for ChannelTransport {
    fn send(&mut self, msg: RaftMessage) -> Result<()> {
        let to_store = msg.get_to_peer().get_store_id();
        if msg.get_message().get_msg_type() != MessageType::MsgSnapshot {
            self.buf.entry(to_store).or_default().push(msg);
            return Ok(());
        }
        let from_store = msg.get_from_peer().get_store_id();
        let to_store = msg.get_to_peer().get_store_id();
        let key = SnapKey::from_snap(msg.get_message().get_snapshot()).unwrap();
        let from = match self.core.lock().unwrap().snap_paths.get(&from_store) {
            Some(p) => {
                p.0.register(key.clone(), SnapEntry::Sending);
                p.0.get_snapshot_for_sending(&key).unwrap()
            }
            None => return Err(box_err!("missing temp dir for store {}", from_store)),
        };
        let to = match self.core.lock().unwrap().snap_paths.get(&to_store) {
            Some(p) => {
                p.0.register(key.clone(), SnapEntry::Receiving);
                let data = msg.get_message().get_snapshot().get_data();
                p.0.get_snapshot_for_receiving(&key, data).unwrap()
            }
            None => return Err(box_err!("missing temp dir for store {}", to_store)),
        };
        let core = &self.core;

        defer!({
            let core = core.lock().unwrap();
            core.snap_paths[&from_store]
                .0
                .deregister(&key, &SnapEntry::Sending);
            core.snap_paths[&to_store]
                .0
                .deregister(&key, &SnapEntry::Receiving);
        });

        copy_snapshot(from, to)?;
        self.buf.entry(to_store).or_default().push(msg);
        Ok(())
    }

    fn flush(&mut self) {
        let mut core = self.core.lock().unwrap();
        let mut snapshot_reports = vec![];
        for (store_id, messages) in self.buf.drain() {
            let h = match core.routers.get_mut(&store_id) {
                Some(h) => h,
                None => {
                    for msg in messages {
                        if msg.get_message().get_msg_type() == MessageType::MsgSnapshot {
                            let to_peer_id = msg.get_to_peer().get_id();
                            let region_id = msg.get_region_id();
                            let from_store = msg.get_from_peer().get_store_id();
                            snapshot_reports.push((
                                from_store,
                                region_id,
                                to_peer_id,
                                SnapshotStatus::Failure,
                            ));
                        }
                    }
                    continue;
                }
            };
            for msg in messages {
                let is_snapshot = msg.get_message().get_msg_type() == MessageType::MsgSnapshot;
                let to_peer_id = msg.get_to_peer().get_id();
                let region_id = msg.get_region_id();
                let from_store = msg.get_from_peer().get_store_id();
                let successful = h.send_raft_msg(msg).is_ok();
                if is_snapshot {
                    let status = if successful {
                        SnapshotStatus::Finish
                    } else {
                        SnapshotStatus::Failure
                    };
                    snapshot_reports.push((from_store, region_id, to_peer_id, status));
                }
            }
        }
        for (from_store, region_id, to_peer_id, status) in snapshot_reports {
            let _ = core.routers[&from_store].report_snapshot_status(region_id, to_peer_id, status);
        }
    }
}

type SimulateChannelTransport = SimulateTransport<ChannelTransport>;

pub struct NodeCluster {
    trans: ChannelTransport,
    pd_client: Arc<TestPdClient>,
    nodes: HashMap<u64, Node<TestPdClient>>,
    simulate_trans: HashMap<u64, SimulateChannelTransport>,
    post_create_coprocessor_host: Option<Box<Fn(u64, &mut CoprocessorHost)>>,
}

impl NodeCluster {
    pub fn new(pd_client: Arc<TestPdClient>) -> NodeCluster {
        NodeCluster {
            trans: ChannelTransport::new(),
            pd_client,
            nodes: HashMap::default(),
            simulate_trans: HashMap::default(),
            post_create_coprocessor_host: None,
        }
    }
}

impl NodeCluster {
    #[allow(dead_code)]
    pub fn get_node_router(&self, node_id: u64) -> SimulateTransport<ServerRaftStoreRouter> {
        self.trans
            .core
            .lock()
            .unwrap()
            .routers
            .get(&node_id)
            .cloned()
            .unwrap()
    }

    // Set a function that will be invoked after creating each CoprocessorHost. The first argument
    // of `op` is the node_id.
    // Set this before invoking `run_node`.
    pub fn post_create_coprocessor_host(&mut self, op: Box<Fn(u64, &mut CoprocessorHost)>) {
        self.post_create_coprocessor_host = Some(op)
    }
}

impl Simulator for NodeCluster {
    fn run_node(
        &mut self,
        node_id: u64,
        cfg: TiKvConfig,
        engines: Option<Engines>,
    ) -> (u64, Engines, Option<TempDir>) {
        assert!(node_id == 0 || !self.nodes.contains_key(&node_id));

        let (router, rx) = create_router(&cfg.raft_store);
        let pd_worker = FutureWorker::new("test-pd-worker");

        // Create localreader.
        let local_reader = Worker::new("test-local-reader");
        let local_ch = local_reader.scheduler();

        let simulate_trans = SimulateTransport::new(self.trans.clone());
        let mut node = Node::new(
            router.clone(),
            &cfg.server,
            &cfg.raft_store,
            Arc::clone(&self.pd_client),
        );

        // Create engine
        let (engines, path) = create_test_engine(engines, node.router(), &cfg);

        let (snap_mgr, tmp) = if node_id == 0
            || !self
                .trans
                .core
                .lock()
                .unwrap()
                .snap_paths
                .contains_key(&node_id)
        {
            let tmp = TempDir::new("test_cluster").unwrap();
            let snap_mgr = SnapManager::new(tmp.path().to_str().unwrap(), node.router());
            (snap_mgr, Some(tmp))
        } else {
            let trans = self.trans.core.lock().unwrap();
            let &(ref snap_mgr, _) = &trans.snap_paths[&node_id];
            (snap_mgr.clone(), None)
        };

        // Create coprocessor.
<<<<<<< HEAD
        let coprocessor_host = CoprocessorHost::new(cfg.coprocessor, node.router());
=======
        let mut coprocessor_host = CoprocessorHost::new(cfg.coprocessor, node.get_sendch());

        if let Some(f) = self.post_create_coprocessor_host.as_ref() {
            f(node_id, &mut coprocessor_host);
        }
>>>>>>> a49b80eb

        let importer = {
            let dir = Path::new(engines.kv.path()).join("import-sst");
            Arc::new(SSTImporter::new(dir).unwrap())
        };

        node.start(
            engines.clone(),
            simulate_trans.clone(),
            snap_mgr.clone(),
            pd_worker,
            local_reader,
            rx,
            coprocessor_host,
            importer,
        ).unwrap();
        assert!(
            engines
                .kv
                .get_msg::<metapb::Region>(keys::PREPARE_BOOTSTRAP_KEY)
                .unwrap()
                .is_none()
        );
        assert!(node_id == 0 || node_id == node.id());
        debug!(
            "node_id: {} tmp: {:?}",
            node_id,
            tmp.as_ref().map(|p| p.path().to_str().unwrap().to_owned())
        );
        if let Some(tmp) = tmp {
            self.trans
                .core
                .lock()
                .unwrap()
                .snap_paths
                .insert(node.id(), (snap_mgr, tmp));
        }

        let node_id = node.id();
        let router = ServerRaftStoreRouter::new(node.router(), local_ch);
        self.trans
            .core
            .lock()
            .unwrap()
            .routers
            .insert(node_id, SimulateTransport::new(router));
        self.nodes.insert(node_id, node);
        self.simulate_trans.insert(node_id, simulate_trans);

        (node_id, engines, path)
    }

    fn get_snap_dir(&self, node_id: u64) -> String {
        self.trans.core.lock().unwrap().snap_paths[&node_id]
            .1
            .path()
            .to_str()
            .unwrap()
            .to_owned()
    }

    fn stop_node(&mut self, node_id: u64) {
        if let Some(mut node) = self.nodes.remove(&node_id) {
            node.stop().unwrap();
        }
        self.trans
            .core
            .lock()
            .unwrap()
            .routers
            .remove(&node_id)
            .unwrap();
    }

    fn get_node_ids(&self) -> HashSet<u64> {
        self.nodes.keys().cloned().collect()
    }

    fn async_command_on_node(
        &self,
        node_id: u64,
        request: RaftCmdRequest,
        cb: Callback,
    ) -> Result<()> {
        if !self
            .trans
            .core
            .lock()
            .unwrap()
            .routers
            .contains_key(&node_id)
        {
            return Err(box_err!("missing sender for store {}", node_id));
        }

        let router = self
            .trans
            .core
            .lock()
            .unwrap()
            .routers
            .get(&node_id)
            .cloned()
            .unwrap();
        router.send_command(request, cb)
    }

    fn send_raft_msg(&mut self, msg: raft_serverpb::RaftMessage) -> Result<()> {
        self.trans.send(msg)
    }

    fn add_send_filter(&mut self, node_id: u64, filter: Box<Filter>) {
        self.simulate_trans
            .get_mut(&node_id)
            .unwrap()
            .add_filter(filter);
    }

    fn clear_send_filters(&mut self, node_id: u64) {
        self.simulate_trans
            .get_mut(&node_id)
            .unwrap()
            .clear_filters();
    }

    fn add_recv_filter(&mut self, node_id: u64, filter: Box<Filter>) {
        let mut trans = self.trans.core.lock().unwrap();
        trans.routers.get_mut(&node_id).unwrap().add_filter(filter);
    }

    fn clear_recv_filters(&mut self, node_id: u64) {
        let mut trans = self.trans.core.lock().unwrap();
        trans.routers.get_mut(&node_id).unwrap().clear_filters();
    }

    fn get_internal_router(&self, node_id: u64) -> Option<Router> {
        self.nodes.get(&node_id).map(|node| node.router())
    }
}

pub fn new_node_cluster(id: u64, count: usize) -> Cluster<NodeCluster> {
    let pd_client = Arc::new(TestPdClient::new(id, false));
    let sim = Arc::new(RwLock::new(NodeCluster::new(Arc::clone(&pd_client))));
    Cluster::new(id, count, sim, pd_client)
}

pub fn new_incompatible_node_cluster(id: u64, count: usize) -> Cluster<NodeCluster> {
    let pd_client = Arc::new(TestPdClient::new(id, true));
    let sim = Arc::new(RwLock::new(NodeCluster::new(Arc::clone(&pd_client))));
    Cluster::new(id, count, sim, pd_client)
}<|MERGE_RESOLUTION|>--- conflicted
+++ resolved
@@ -241,15 +241,10 @@
         };
 
         // Create coprocessor.
-<<<<<<< HEAD
-        let coprocessor_host = CoprocessorHost::new(cfg.coprocessor, node.router());
-=======
-        let mut coprocessor_host = CoprocessorHost::new(cfg.coprocessor, node.get_sendch());
-
+        let mut coprocessor_host = CoprocessorHost::new(cfg.coprocessor, node.router());
         if let Some(f) = self.post_create_coprocessor_host.as_ref() {
             f(node_id, &mut coprocessor_host);
         }
->>>>>>> a49b80eb
 
         let importer = {
             let dir = Path::new(engines.kv.path()).join("import-sst");
